//go:build windows
// +build windows

package taskmaster

import (
	"errors"
	"fmt"
	"time"

	ole "github.com/go-ole/go-ole"
	"github.com/go-ole/go-ole/oleutil"
)

func parseRunningTask(task *ole.IDispatch) (RunningTask, error) {
	var err error

	currentAction, err := oleutil.GetProperty(task, "CurrentAction")
	if err != nil {
		return RunningTask{}, getRunningTaskError(err)
	}
	enginePID, err := oleutil.GetProperty(task, "EnginePid")
	if err != nil {
		return RunningTask{}, getRunningTaskError(err)
	}
	instanceGUID, err := oleutil.GetProperty(task, "InstanceGuid")
	if err != nil {
		return RunningTask{}, getRunningTaskError(err)
	}
	name, err := oleutil.GetProperty(task, "Name")
	if err != nil {
		return RunningTask{}, getRunningTaskError(err)
	}
	path, err := oleutil.GetProperty(task, "Path")
	if err != nil {
		return RunningTask{}, getRunningTaskError(err)
	}
	state, err := oleutil.GetProperty(task, "State")
	if err != nil {
		return RunningTask{}, getRunningTaskError(err)
	}

	runningTask := RunningTask{
		taskObj:       task,
		CurrentAction: currentAction.ToString(),
		EnginePID:     uint(enginePID.Val),
		InstanceGUID:  instanceGUID.ToString(),
		Name:          name.ToString(),
		Path:          path.ToString(),
		State:         TaskState(state.Val),
	}

	return runningTask, nil
}

func parseRegisteredTask(task *ole.IDispatch) (RegisteredTask, string, error) {
	var err error

	nameVar, err := oleutil.GetProperty(task, "Name")
	if err != nil {
		return RegisteredTask{}, "", err
	}
	name := nameVar.ToString()

	pathVar, err := oleutil.GetProperty(task, "Path")
	if err != nil {
		return RegisteredTask{}, "", err
	}
	path := pathVar.ToString()

	enabledVar, err := oleutil.GetProperty(task, "Enabled")
	if err != nil {
		return RegisteredTask{}, "", err
	}
	enabled := enabledVar.Value().(bool)

	stateVar, err := oleutil.GetProperty(task, "State")
	if err != nil {
		return RegisteredTask{}, "", err
	}
	state := TaskState(stateVar.Val)

	missedRunsVar, err := oleutil.GetProperty(task, "NumberOfMissedRuns")
	if err != nil {
		return RegisteredTask{}, "", err
	}
	missedRuns := uint(missedRunsVar.Val)

	nextRunTimeVar, err := oleutil.GetProperty(task, "NextRunTime")
	if err != nil {
		return RegisteredTask{}, "", err
	}
	nextRunTime := nextRunTimeVar.Value().(time.Time)

	lastRunTimeVar, err := oleutil.GetProperty(task, "LastRunTime")
	if err != nil {
		return RegisteredTask{}, "", err
	}
	lastRunTime := lastRunTimeVar.Value().(time.Time)

	lastTaskResultVar, err := oleutil.GetProperty(task, "LastTaskResult")
	if err != nil {
		return RegisteredTask{}, "", err
	}
	lastTaskResult := TaskResult(lastTaskResultVar.Val)

	definitionVar, err := oleutil.GetProperty(task, "Definition")
	if err != nil {
		return RegisteredTask{}, "", err
	}
	definition := definitionVar.ToIDispatch()
	defer definition.Release()
	actionsVar, err := oleutil.GetProperty(definition, "Actions")
	if err != nil {
		return RegisteredTask{}, "", err
	}
	actions := actionsVar.ToIDispatch()
	defer actions.Release()

	contextVar, err := oleutil.GetProperty(actions, "Context")
	if err != nil {
		return RegisteredTask{}, "", err
	}
	context := contextVar.ToString()

	var taskActions []Action
	err = oleutil.ForEach(actions, func(v *ole.VARIANT) error {
		action := v.ToIDispatch()
		defer action.Release()

		taskAction, err := parseTaskAction(action)
		if err != nil {
			return err
		}

		taskActions = append(taskActions, taskAction)

		return nil
	})
	if err != nil {
		return RegisteredTask{}, path, fmt.Errorf("error parsing IAction object: %v", err)
	}

<<<<<<< HEAD
	principalVar, err := oleutil.GetProperty(definition, "Principal")
	if err != nil {
		return RegisteredTask{}, "", err
	}
	principal := principalVar.ToIDispatch()

	xmlTextVar, err := oleutil.GetProperty(definition, "XmlText")
	if err != nil {
		return RegisteredTask{}, "", err
	}
	xmlText := xmlTextVar.ToString()

=======
	xmlText := oleutil.MustGetProperty(definition, "XmlText").ToString()

	principal := oleutil.MustGetProperty(definition, "Principal").ToIDispatch()
>>>>>>> e00f332b
	defer principal.Release()
	taskPrincipal := parsePrincipal(principal)

	regInfoVar, err := oleutil.GetProperty(definition, "RegistrationInfo")
	if err != nil {
		return RegisteredTask{}, "", err
	}
	regInfo := regInfoVar.ToIDispatch()
	defer regInfo.Release()
	registrationInfo, err := parseRegistrationInfo(regInfo)
	if err != nil {
		return RegisteredTask{}, path, fmt.Errorf("error parsing IRegistrationInfo object: %v", err)
	}

	settingsVar, err := oleutil.GetProperty(definition, "Settings")
	if err != nil {
		return RegisteredTask{}, "", err
	}
	settings := settingsVar.ToIDispatch()
	defer settings.Release()
	taskSettings, err := parseTaskSettings(settings)
	if err != nil {
		return RegisteredTask{}, path, fmt.Errorf("error parsing ITaskSettings object: %v", err)
	}

	triggersVar, err := oleutil.GetProperty(definition, "Triggers")
	if err != nil {
		return RegisteredTask{}, "", err
	}
	triggers := triggersVar.ToIDispatch()
	defer triggers.Release()

	var taskTriggers []Trigger
	err = oleutil.ForEach(triggers, func(v *ole.VARIANT) error {
		trigger := v.ToIDispatch()
		defer trigger.Release()

		taskTrigger, err := parseTaskTrigger(trigger)
		if err != nil {
			return err
		}
		taskTriggers = append(taskTriggers, taskTrigger)

		return nil
	})
	if err != nil {
		return RegisteredTask{}, path, fmt.Errorf("error parsing ITrigger object: %v", err)
	}

	taskDef := Definition{
		Actions:          taskActions,
		Context:          context,
		Principal:        taskPrincipal,
		Settings:         *taskSettings,
		RegistrationInfo: *registrationInfo,
		Triggers:         taskTriggers,
		XMLText:          xmlText,
	}

	registeredTask := RegisteredTask{
		taskObj:        task,
		Name:           name,
		Path:           path,
		Definition:     taskDef,
		Enabled:        enabled,
		State:          state,
		MissedRuns:     missedRuns,
		NextRunTime:    nextRunTime,
		LastRunTime:    lastRunTime,
		LastTaskResult: lastTaskResult,
	}

	return registeredTask, path, nil
}

func parseTaskAction(action *ole.IDispatch) (Action, error) {
	id := oleutil.MustGetProperty(action, "Id").ToString()
	actionType := TaskActionType(oleutil.MustGetProperty(action, "Type").Val)

	switch actionType {
	case TASK_ACTION_EXEC:
		args := oleutil.MustGetProperty(action, "Arguments").ToString()
		path := oleutil.MustGetProperty(action, "Path").ToString()
		workingDir := oleutil.MustGetProperty(action, "WorkingDirectory").ToString()

		execAction := ExecAction{
			ID:         id,
			Path:       path,
			Args:       args,
			WorkingDir: workingDir,
		}

		return execAction, nil
	case TASK_ACTION_COM_HANDLER:
		classID := oleutil.MustGetProperty(action, "ClassId").ToString()
		data := oleutil.MustGetProperty(action, "Data").ToString()

		comHandlerAction := ComHandlerAction{
			ID:      id,
			ClassID: classID,
			Data:    data,
		}

		return comHandlerAction, nil
	default:
		return nil, errors.New("unsupported IAction type")
	}
}

func parsePrincipal(principleObj *ole.IDispatch) Principal {
	name := oleutil.MustGetProperty(principleObj, "DisplayName").ToString()
	groupID := oleutil.MustGetProperty(principleObj, "GroupId").ToString()
	id := oleutil.MustGetProperty(principleObj, "Id").ToString()
	logonType := TaskLogonType(oleutil.MustGetProperty(principleObj, "LogonType").Val)
	runLevel := TaskRunLevel(oleutil.MustGetProperty(principleObj, "RunLevel").Val)
	userID := oleutil.MustGetProperty(principleObj, "UserId").ToString()

	principle := Principal{
		Name:      name,
		GroupID:   groupID,
		ID:        id,
		LogonType: logonType,
		RunLevel:  runLevel,
		UserID:    userID,
	}

	return principle
}

func parseRegistrationInfo(regInfo *ole.IDispatch) (*RegistrationInfo, error) {
	author := oleutil.MustGetProperty(regInfo, "Author").ToString()
	date, err := TaskDateToTime(oleutil.MustGetProperty(regInfo, "Date").ToString())
	if err != nil {
		return nil, fmt.Errorf("error parsing Date field: %v", err)
	}
	description := oleutil.MustGetProperty(regInfo, "Description").ToString()
	documentation := oleutil.MustGetProperty(regInfo, "Documentation").ToString()
	securityDescriptor := oleutil.MustGetProperty(regInfo, "SecurityDescriptor").ToString()
	source := oleutil.MustGetProperty(regInfo, "Source").ToString()
	uri := oleutil.MustGetProperty(regInfo, "URI").ToString()
	version := oleutil.MustGetProperty(regInfo, "Version").ToString()

	registrationInfo := &RegistrationInfo{
		Author:             author,
		Date:               date,
		Description:        description,
		Documentation:      documentation,
		SecurityDescriptor: securityDescriptor,
		Source:             source,
		URI:                uri,
		Version:            version,
	}

	return registrationInfo, nil
}

func parseTaskSettings(settings *ole.IDispatch) (*TaskSettings, error) {
	allowDemandStart := oleutil.MustGetProperty(settings, "AllowDemandStart").Value().(bool)
	allowHardTerminate := oleutil.MustGetProperty(settings, "AllowHardTerminate").Value().(bool)
	compatibility := TaskCompatibility(oleutil.MustGetProperty(settings, "Compatibility").Val)
	deleteExpiredTaskAfter := oleutil.MustGetProperty(settings, "DeleteExpiredTaskAfter").ToString()
	dontStartOnBatteries := oleutil.MustGetProperty(settings, "DisallowStartIfOnBatteries").Value().(bool)
	enabled := oleutil.MustGetProperty(settings, "Enabled").Value().(bool)
	timeLimit, err := StringToPeriod(oleutil.MustGetProperty(settings, "ExecutionTimeLimit").ToString())
	if err != nil {
		return nil, fmt.Errorf("error parsing ExecutionTimeLimit field: %v", err)
	}
	hidden := oleutil.MustGetProperty(settings, "Hidden").Value().(bool)

	idleSettings := oleutil.MustGetProperty(settings, "IdleSettings").ToIDispatch()
	defer idleSettings.Release()
	idleDuration, err := StringToPeriod(oleutil.MustGetProperty(idleSettings, "IdleDuration").ToString())
	if err != nil {
		return nil, fmt.Errorf("error parsing IdleDuration field: %v", err)
	}
	restartOnIdle := oleutil.MustGetProperty(idleSettings, "RestartOnIdle").Value().(bool)
	stopOnIdleEnd := oleutil.MustGetProperty(idleSettings, "StopOnIdleEnd").Value().(bool)
	waitTimeOut, err := StringToPeriod(oleutil.MustGetProperty(idleSettings, "WaitTimeout").ToString())
	if err != nil {
		return nil, fmt.Errorf("error parsing WaitTimeout field: %v", err)
	}

	multipleInstances := TaskInstancesPolicy(oleutil.MustGetProperty(settings, "MultipleInstances").Val)

	networkSettings := oleutil.MustGetProperty(settings, "NetworkSettings").ToIDispatch()
	defer networkSettings.Release()
	id := oleutil.MustGetProperty(networkSettings, "Id").ToString()
	name := oleutil.MustGetProperty(networkSettings, "Name").ToString()

	priority := uint(oleutil.MustGetProperty(settings, "Priority").Val)
	restartCount := uint(oleutil.MustGetProperty(settings, "RestartCount").Val)
	restartInterval, err := StringToPeriod(oleutil.MustGetProperty(settings, "RestartInterval").ToString())
	if err != nil {
		return nil, fmt.Errorf("error parsing RestartInterval field: %v", err)
	}
	runOnlyIfIdle := oleutil.MustGetProperty(settings, "RunOnlyIfIdle").Value().(bool)
	runOnlyIfNetworkAvailable := oleutil.MustGetProperty(settings, "RunOnlyIfNetworkAvailable").Value().(bool)
	startWhenAvailable := oleutil.MustGetProperty(settings, "StartWhenAvailable").Value().(bool)
	stopIfGoingOnBatteries := oleutil.MustGetProperty(settings, "StopIfGoingOnBatteries").Value().(bool)
	wakeToRun := oleutil.MustGetProperty(settings, "WakeToRun").Value().(bool)

	idleTaskSettings := IdleSettings{
		IdleDuration:  idleDuration,
		RestartOnIdle: restartOnIdle,
		StopOnIdleEnd: stopOnIdleEnd,
		WaitTimeout:   waitTimeOut,
	}

	networkTaskSettings := NetworkSettings{
		ID:   id,
		Name: name,
	}

	taskSettings := &TaskSettings{
		AllowDemandStart:          allowDemandStart,
		AllowHardTerminate:        allowHardTerminate,
		Compatibility:             compatibility,
		DeleteExpiredTaskAfter:    deleteExpiredTaskAfter,
		DontStartOnBatteries:      dontStartOnBatteries,
		Enabled:                   enabled,
		TimeLimit:                 timeLimit,
		Hidden:                    hidden,
		IdleSettings:              idleTaskSettings,
		MultipleInstances:         multipleInstances,
		NetworkSettings:           networkTaskSettings,
		Priority:                  priority,
		RestartCount:              restartCount,
		RestartInterval:           restartInterval,
		RunOnlyIfIdle:             runOnlyIfIdle,
		RunOnlyIfNetworkAvailable: runOnlyIfNetworkAvailable,
		StartWhenAvailable:        startWhenAvailable,
		StopIfGoingOnBatteries:    stopIfGoingOnBatteries,
		WakeToRun:                 wakeToRun,
	}

	return taskSettings, nil
}

func parseTaskTrigger(trigger *ole.IDispatch) (Trigger, error) {
	enabled := oleutil.MustGetProperty(trigger, "Enabled").Value().(bool)
	endBoundary, err := TaskDateToTime(oleutil.MustGetProperty(trigger, "EndBoundary").ToString())
	if err != nil {
		return nil, fmt.Errorf("error parsing EndBoundary field: %v", err)
	}
	executionTimeLimit, err := StringToPeriod(oleutil.MustGetProperty(trigger, "ExecutionTimeLimit").ToString())
	if err != nil {
		return nil, fmt.Errorf("error parsing ExecutionTimeLimit field: %v", err)
	}
	id := oleutil.MustGetProperty(trigger, "Id").ToString()

	repetition := oleutil.MustGetProperty(trigger, "Repetition").ToIDispatch()
	defer repetition.Release()
	duration, err := StringToPeriod(oleutil.MustGetProperty(repetition, "Duration").ToString())
	if err != nil {
		return nil, fmt.Errorf("error parsing Duration field: %v", err)
	}
	interval, err := StringToPeriod(oleutil.MustGetProperty(repetition, "Interval").ToString())
	if err != nil {
		return nil, fmt.Errorf("error parsing Interval field: %v", err)
	}
	stopAtDurationEnd := oleutil.MustGetProperty(repetition, "StopAtDurationEnd").Value().(bool)

	startBoundary, err := TaskDateToTime(oleutil.MustGetProperty(trigger, "StartBoundary").ToString())
	if err != nil {
		return nil, fmt.Errorf("error parsing StartBoundary field: %v", err)
	}
	triggerType := TaskTriggerType(oleutil.MustGetProperty(trigger, "Type").Val)

	taskTriggerObj := TaskTrigger{
		Enabled:            enabled,
		EndBoundary:        endBoundary,
		ExecutionTimeLimit: executionTimeLimit,
		ID:                 id,
		RepetitionPattern: RepetitionPattern{
			RepetitionDuration: duration,
			RepetitionInterval: interval,
			StopAtDurationEnd:  stopAtDurationEnd,
		},
		StartBoundary: startBoundary,
	}

	switch triggerType {
	case TASK_TRIGGER_BOOT:
		delay, err := StringToPeriod(oleutil.MustGetProperty(trigger, "Delay").ToString())
		if err != nil {
			return nil, fmt.Errorf("error parsing IBootTrigger object: error parsing Delay field: %v", err)
		}

		bootTrigger := BootTrigger{
			TaskTrigger: taskTriggerObj,
			Delay:       delay,
		}

		return bootTrigger, nil
	case TASK_TRIGGER_DAILY:
		daysInterval := DayInterval(oleutil.MustGetProperty(trigger, "DaysInterval").Val)
		randomDelay, err := StringToPeriod(oleutil.MustGetProperty(trigger, "RandomDelay").ToString())
		if err != nil {
			return nil, fmt.Errorf("error parsing IDailyTrigger object: error parsing RandomDelay field: %v", err)
		}

		dailyTrigger := DailyTrigger{
			TaskTrigger: taskTriggerObj,
			DayInterval: daysInterval,
			RandomDelay: randomDelay,
		}

		return dailyTrigger, nil
	case TASK_TRIGGER_EVENT:
		delay, err := StringToPeriod(oleutil.MustGetProperty(trigger, "Delay").ToString())
		if err != nil {
			return nil, fmt.Errorf("error parsing IEventTrigger object: error parsing Delay field: %v", err)
		}
		subscription := oleutil.MustGetProperty(trigger, "Subscription").ToString()
		valueQueriesObj := oleutil.MustGetProperty(trigger, "ValueQueries").ToIDispatch()
		defer valueQueriesObj.Release()

		valQueryMap := make(map[string]string)
		oleutil.ForEach(valueQueriesObj, func(v *ole.VARIANT) error {
			valueQuery := v.ToIDispatch()
			defer valueQuery.Release()

			name := oleutil.MustGetProperty(valueQuery, "Name").ToString()
			value := oleutil.MustGetProperty(valueQuery, "Value").ToString()

			valQueryMap[name] = value

			return nil
		})

		eventTrigger := EventTrigger{
			TaskTrigger:  taskTriggerObj,
			Delay:        delay,
			Subscription: subscription,
			ValueQueries: valQueryMap,
		}

		return eventTrigger, nil
	case TASK_TRIGGER_IDLE:
		idleTrigger := IdleTrigger{
			TaskTrigger: taskTriggerObj,
		}

		return idleTrigger, nil
	case TASK_TRIGGER_LOGON:
		delay, err := StringToPeriod(oleutil.MustGetProperty(trigger, "Delay").ToString())
		if err != nil {
			return nil, fmt.Errorf("error parsing ILogonTrigger object: error parsing Delay field: %v", err)
		}
		userID := oleutil.MustGetProperty(trigger, "UserId").ToString()

		logonTrigger := LogonTrigger{
			TaskTrigger: taskTriggerObj,
			Delay:       delay,
			UserID:      userID,
		}

		return logonTrigger, nil
	case TASK_TRIGGER_MONTHLYDOW:
		daysOfWeek := DayOfWeek(oleutil.MustGetProperty(trigger, "DaysOfWeek").Val)
		monthsOfYear := Month(oleutil.MustGetProperty(trigger, "MonthsOfYear").Val)
		randomDelay, err := StringToPeriod(oleutil.MustGetProperty(trigger, "RandomDelay").ToString())
		if err != nil {
			return nil, fmt.Errorf("error parsing IMonthlyDOWTrigger object: error parsing RandomDelay field: %v", err)
		}
		runOnLastWeekOfMonth := oleutil.MustGetProperty(trigger, "RunOnLastWeekOfMonth").Value().(bool)
		weeksOfMonth := Week(oleutil.MustGetProperty(trigger, "WeeksOfMonth").Val)

		monthlyDOWTrigger := MonthlyDOWTrigger{
			TaskTrigger:          taskTriggerObj,
			DaysOfWeek:           daysOfWeek,
			MonthsOfYear:         monthsOfYear,
			RandomDelay:          randomDelay,
			RunOnLastWeekOfMonth: runOnLastWeekOfMonth,
			WeeksOfMonth:         weeksOfMonth,
		}

		return monthlyDOWTrigger, nil
	case TASK_TRIGGER_MONTHLY:
		daysOfMonth := DayOfMonth(oleutil.MustGetProperty(trigger, "DaysOfMonth").Val)
		monthsOfYear := Month(oleutil.MustGetProperty(trigger, "MonthsOfYear").Val)
		randomDelay, err := StringToPeriod(oleutil.MustGetProperty(trigger, "RandomDelay").ToString())
		if err != nil {
			return nil, fmt.Errorf("error parsing IMonthlyTrigger object: error parsing RandomDelay field: %v", err)
		}
		runOnLastWeekOfMonth := oleutil.MustGetProperty(trigger, "RunOnLastDayOfMonth").Value().(bool)

		monthlyTrigger := MonthlyTrigger{
			TaskTrigger:          taskTriggerObj,
			DaysOfMonth:          daysOfMonth,
			MonthsOfYear:         monthsOfYear,
			RandomDelay:          randomDelay,
			RunOnLastWeekOfMonth: runOnLastWeekOfMonth,
		}

		return monthlyTrigger, nil
	case TASK_TRIGGER_REGISTRATION:
		delay, err := StringToPeriod(oleutil.MustGetProperty(trigger, "Delay").ToString())
		if err != nil {
			return nil, fmt.Errorf("error parsing IRegistrationTrigger object: error parsing Delay field: %v", err)
		}
		registrationTrigger := RegistrationTrigger{
			TaskTrigger: taskTriggerObj,
			Delay:       delay,
		}

		return registrationTrigger, nil
	case TASK_TRIGGER_TIME:
		randomDelay, err := StringToPeriod(oleutil.MustGetProperty(trigger, "RandomDelay").ToString())
		if err != nil {
			return nil, fmt.Errorf("error parsing ITimeTrigger object: error parsing RandomDelay field: %v", err)
		}
		timetrigger := TimeTrigger{
			TaskTrigger: taskTriggerObj,
			RandomDelay: randomDelay,
		}

		return timetrigger, nil
	case TASK_TRIGGER_WEEKLY:
		daysOfWeek := DayOfWeek(oleutil.MustGetProperty(trigger, "DaysOfWeek").Val)
		randomDelay, err := StringToPeriod(oleutil.MustGetProperty(trigger, "RandomDelay").ToString())
		if err != nil {
			return nil, fmt.Errorf("error parsing IWeeklyTrigger object: error parsing RandomDelay field: %v", err)
		}
		weeksInterval := WeekInterval(oleutil.MustGetProperty(trigger, "WeeksInterval").Val)

		weeklyTrigger := WeeklyTrigger{
			TaskTrigger:  taskTriggerObj,
			DaysOfWeek:   daysOfWeek,
			RandomDelay:  randomDelay,
			WeekInterval: weeksInterval,
		}

		return weeklyTrigger, nil
	case TASK_TRIGGER_SESSION_STATE_CHANGE:
		delay, err := StringToPeriod(oleutil.MustGetProperty(trigger, "Delay").ToString())
		if err != nil {
			return nil, fmt.Errorf("error parsing ISessionStateChangeTrigger object: error parsing RandomDelay field: %v", err)
		}
		stateChange := TaskSessionStateChangeType(oleutil.MustGetProperty(trigger, "StateChange").Val)
		userID := oleutil.MustGetProperty(trigger, "UserId").ToString()

		sessionStateChangeTrigger := SessionStateChangeTrigger{
			TaskTrigger: taskTriggerObj,
			Delay:       delay,
			StateChange: stateChange,
			UserId:      userID,
		}

		return sessionStateChangeTrigger, nil
	case TASK_TRIGGER_CUSTOM_TRIGGER_01:
		customTrigger := CustomTrigger{
			TaskTrigger: taskTriggerObj,
		}

		return customTrigger, nil

	default:
		return nil, errors.New("unsupported ITrigger type")
	}
}<|MERGE_RESOLUTION|>--- conflicted
+++ resolved
@@ -140,8 +140,7 @@
 	if err != nil {
 		return RegisteredTask{}, path, fmt.Errorf("error parsing IAction object: %v", err)
 	}
-
-<<<<<<< HEAD
+  
 	principalVar, err := oleutil.GetProperty(definition, "Principal")
 	if err != nil {
 		return RegisteredTask{}, "", err
@@ -154,11 +153,6 @@
 	}
 	xmlText := xmlTextVar.ToString()
 
-=======
-	xmlText := oleutil.MustGetProperty(definition, "XmlText").ToString()
-
-	principal := oleutil.MustGetProperty(definition, "Principal").ToIDispatch()
->>>>>>> e00f332b
 	defer principal.Release()
 	taskPrincipal := parsePrincipal(principal)
 
